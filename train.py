--- conflicted
+++ resolved
@@ -116,20 +116,14 @@
     else:
         cfg.device = torch.device("cuda")
     print("Setting up data...")
-<<<<<<< HEAD
-    # Dataset = COCO if cfg.dataset == "coco" else PascalVOC
-    # onlt test psr dataset
-    down_ratio = {"hmap": 32, "wh": 8, "reg": 16, "kaf": 4}
-    if "hrnet" in cfg.arch:
-        down_ratio = {"hmap": 4, "wh": 4, "reg": 4, "kaf": 4}
-=======
     if "hourglass" in cfg.arch:
         down_ratio = {"hmap": 4, "wh": 4, "reg": 4, "kaf": 4}
     elif "resdcn" in cfg.arch:
         down_ratio = {"hmap": 32, "wh": 8, "reg": 16, "kaf": 4}
+    elif "hrnet" in cfg.arch:
+        down_ratio = {"hmap": 4, "wh": 4, "reg": 4, "kaf": 4}
     else:
         raise NotImplementedError
->>>>>>> d034315b
     Dataset = PSRDataset
     train_dataset = Dataset(
         os.path.join(cfg.data_dir, "train"),
